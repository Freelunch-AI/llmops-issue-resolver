--- conflicted
+++ resolved
@@ -3,11 +3,10 @@
 from contextlib import contextmanager
 
 import typer
-from agent import graph
+
+from llmops_issue_resolver.agent import graph
 
 
-<<<<<<< HEAD
-=======
 @contextmanager
 def temporary_sys_path(path):
     """
@@ -44,11 +43,10 @@
 
 app = typer.Typer()
 
->>>>>>> 4f3fe266
 @app.command()
 def resolve_issue():
     """
-        1. Reads issue in issue.md
+        1. Run Graph
         2. Makes changes to resolve the issue
         3. Writes commit message to commit_message.txt
     """
